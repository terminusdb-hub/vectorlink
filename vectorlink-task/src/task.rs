--- conflicted
+++ resolved
@@ -37,7 +37,6 @@
     last_renew: SystemTime,
 }
 
-<<<<<<< HEAD
 impl Debug for Task {
     fn fmt(&self, f: &mut std::fmt::Formatter<'_>) -> std::fmt::Result {
         write!(
@@ -48,9 +47,7 @@
         )
     }
 }
-=======
 const RENEW_DURATION: Duration = Duration::from_secs(1);
->>>>>>> 37b2921a
 
 async fn get_task_state(client: &mut Client, task_key: &[u8]) -> Result<TaskData, TaskStateError> {
     let response = client.get(task_key, None).await?;
