#![feature(portable_simd)]

<<<<<<< HEAD
use std::collections::HashSet;
=======
>>>>>>> a332ade4
use std::io::Read;
use std::io::Write;
use std::path::Path;
use std::path::PathBuf;
use std::sync::Arc;
mod batch;
mod comparator;
mod configuration;
mod indexer;
mod openai;
mod server;
mod store;
mod vecmath;
mod vectors;

mod search_server;

use batch::index_from_operations_file;
use clap::CommandFactory;
use clap::{Parser, Subcommand, ValueEnum};
use configuration::HnswConfiguration;
//use hnsw::Hnsw;
<<<<<<< HEAD
use openai::Model;
use parallel_hnsw::{AbstractVector, NodeDistance, NodeId, VectorId};
use rand::*;
use std::fs::File;
use std::io;
=======
use indexer::OpenAI;
use indexer::Point;
use openai::Model;
use parallel_hnsw::pq::Quantizer;
use parallel_hnsw::pq::VectorSelector;
use parallel_hnsw::AbstractVector;
use parallel_hnsw::Comparator;
use parallel_hnsw::Serializable;
use space::Metric;
use std::fs::File;
use std::io::{self};
use vecmath::Quantized32Embedding;
>>>>>>> a332ade4
use vecmath::EMBEDDING_BYTE_LENGTH;
use vecmath::EMBEDDING_LENGTH;

use rayon::iter::Either;
use rayon::prelude::*;

use crate::vecmath::Quantized16Embedding;

use {indexer::create_index_name, vecmath::empty_embedding, vectors::VectorStore};

#[derive(Parser, Debug)]
#[command(author, version, about, long_about = None)]
struct Args {
    #[command(subcommand)]
    command: Commands,
}

#[derive(Subcommand, Debug)]
enum Commands {
    Serve {
        #[arg(short, long)]
        content_endpoint: Option<String>,
        #[arg(short, long)]
        user_forward_header: Option<String>,
        #[arg(short, long)]
        directory: String,
        #[arg(short, long, default_value_t = 8080)]
        port: u16,
        #[arg(short, long, default_value_t = 10000)]
        size: usize,
    },
    Load {
        #[arg(short, long)]
        key: Option<String>,
        #[arg(short, long)]
        commit: String,
        #[arg(long)]
        domain: String,
        #[arg(short, long)]
        directory: String,
        #[arg(short, long)]
        input: String,
        #[arg(short, long, default_value_t = 10000)]
        size: usize,
        #[arg(short, long, value_enum, default_value_t = Model::Ada2)]
        model: Model,
        #[arg(long)]
        build_index: Option<bool>,
        #[arg(short, long)]
        quantize_hnsw: bool,
    },
    Embed {
        #[arg(short, long)]
        key: Option<String>,
        #[arg(short, long)]
        string: String,
        #[arg(short, long, value_enum, default_value_t = Model::Ada2)]
        model: Model,
    },
    Compare {
        #[arg(short, long)]
        key: Option<String>,
        #[arg(long)]
        s1: String,
        #[arg(long)]
        s2: String,
        #[arg(short, long, value_enum, default_value_t = Model::Ada2)]
        model: Model,
    },
    Compare2 {
        #[arg(short, long)]
        key: Option<String>,
        #[arg(long)]
        s1: String,
        #[arg(long)]
        s2: String,
        #[arg(short, long, value_enum, default_value_t=DistanceVariant::Default)]
        variant: DistanceVariant,
        #[arg(short, long, value_enum, default_value_t = Model::Ada2)]
        model: Model,
    },
    CompareModels {
        #[arg(short, long)]
        key: Option<String>,
        #[arg(long)]
        word: String,
        #[arg(long)]
        near1: String,
        #[arg(long)]
        near2: String,
    },
    TestRecall {
        #[arg(short, long)]
        commit: String,
        #[arg(long)]
        domain: String,
        #[arg(short, long)]
        directory: String,
        #[arg(short, long, default_value_t = 10000)]
        size: usize,
        #[arg(short, long, default_value_t = 0.001)]
        recall_proportion: f32,
    },
    Duplicates {
        #[arg(short, long)]
        commit: String,
        #[arg(long)]
        domain: String,
        #[arg(short, long)]
        directory: String,
        #[arg(short, long)]
        take: Option<usize>,
        #[arg(short, long, default_value_t = 10000)]
        size: usize,
        #[arg(short, long, default_value_t = 1.0_f32)]
        threshold: f32,
    },
    Test {
        #[arg(short, long)]
        key: Option<String>,
        #[arg(short, long, value_enum, default_value_t = Model::Ada2)]
        model: Model,
    },
    ImproveIndex {
        #[arg(short, long)]
        commit: String,
        #[arg(long)]
        domain: String,
        #[arg(short, long)]
        directory: String,
        #[arg(short, long, default_value_t = 10000)]
        size: usize,
        #[arg(short, long)]
        improve_neighbors: Option<f32>,
        #[arg(short, long)]
        promote: bool,
        #[arg(short, long, default_value_t = 1.0)]
        proportion: f32,
    },
    ScanNeighbors {
        #[arg(short, long)]
        commit: String,
        #[arg(long)]
        domain: String,
        #[arg(long)]
        sequence_domain: String,
        #[arg(short, long)]
        directory: String,
        #[arg(short, long, default_value_t = 10000)]
        size: usize,
        #[arg(short, long, default_value_t = 1.0_f32)]
        threshold: f32,
    },
    TestQuantization {
        #[arg(short, long)]
        directory: String,
        #[arg(short, long)]
        commit: String,
        #[arg(long)]
        domain: String,
        #[arg(short, long, default_value_t = 10000)]
        size: usize,
    },
    SearchServer {
        #[arg(short, long, default_value_t = 8080)]
        port: u16,
        #[arg(short, long)]
        operations_file: String,
        #[arg(short, long)]
        directory: String,
        #[arg(short, long)]
        commit: String,
        #[arg(long)]
        domain: String,
        #[arg(short, long, default_value_t = 10000)]
        size: usize,
        #[arg(short, long)]
        key: Option<String>,
    },
}

#[derive(Clone, Copy, Debug, ValueEnum)]
enum DistanceVariant {
    Default,
    Simd,
    Scalar,
}

fn key_or_env(k: Option<String>) -> String {
    let result = k.or_else(|| std::env::var("OPENAI_KEY").ok());
    if result.is_none() {
        let mut app = Args::command();
        eprintln!("Error: no OpenAI key given. Configure it with the OPENAI_KEY environment variable, or by passing in the --key argument");
        app.print_help().unwrap();
        std::process::exit(2);
    }

    result.unwrap()
}

fn content_endpoint_or_env(c: Option<String>) -> Option<String> {
    c.or_else(|| std::env::var("TERMINUSDB_CONTENT_ENDPOINT").ok())
}

fn user_forward_header_or_env(c: Option<String>) -> String {
    c.unwrap_or_else(|| std::env::var("TERMINUSDB_USER_FORWARD_HEADER").unwrap())
}

#[tokio::main]
async fn main() -> Result<(), Box<dyn std::error::Error + Send + Sync>> {
    let args = Args::parse();
    match args.command {
        Commands::Serve {
            content_endpoint,
            user_forward_header,
            directory,
            port,
            size,
        } => {
            server::serve(
                directory,
                user_forward_header_or_env(user_forward_header),
                port,
                size,
                content_endpoint_or_env(content_endpoint),
            )
            .await?
        }
        Commands::Embed { key, string, model } => {
            let v: Vec<[f32; 1536]> = openai::embeddings_for(&key_or_env(key), &[string], model)
                .await?
                .0;
            eprintln!("{:?}", v);
        }
        Commands::Compare { .. } => {
            todo!();
        }
        Commands::Compare2 {
            key,
            s1,
            s2,
            variant,
            model,
        } => {
            let v = openai::embeddings_for(&key_or_env(key), &[s1, s2], model)
                .await?
                .0;
            let p1 = &v[0];
            let p2 = &v[1];
            let distance = match variant {
                DistanceVariant::Default => vecmath::normalized_cosine_distance(p1, p2),
                DistanceVariant::Scalar => vecmath::normalized_cosine_distance_scalar(p1, p2),
                DistanceVariant::Simd => vecmath::normalized_cosine_distance_simd(p1, p2),
            };
            println!("distance: {}", distance);
        }
        Commands::CompareModels {
            key,
            word,
            near1,
            near2,
        } => {
            let strings = [word, near1, near2];
            for model in [Model::Ada2, Model::Small3] {
                let v = openai::embeddings_for(&key_or_env(key.clone()), &strings, model)
                    .await?
                    .0;
                let embedding_word = &v[0];
                let embedding_n1 = &v[1];
                let embedding_n2 = &v[2];
                let distance1 = vecmath::normalized_cosine_distance(embedding_word, embedding_n1);
                let distance2 = vecmath::normalized_cosine_distance(embedding_word, embedding_n2);
                println!("{model:?}: {distance1} {distance2}");
            }
        }
        Commands::Test { key, model } => {
            let v = openai::embeddings_for(
                &key_or_env(key),
                &[
                    "king".to_string(),
                    "man".to_string(),
                    "woman".to_string(),
                    "queen".to_string(),
                ],
                model,
            )
            .await?
            .0;
            let mut calculated = empty_embedding();
            for (i, calculated) in calculated.iter_mut().enumerate() {
                *calculated = v[0][i] - v[1][i] + v[2][i];
            }
            let distance = vecmath::normalized_cosine_distance(&v[3], &calculated);
            eprintln!("{}", distance);
        }
        Commands::Load {
<<<<<<< HEAD
            directory, input, ..
        } => {
            let _path = Path::new(&input);
            let _dirpath = Path::new(&directory);
            panic!("yikes!");
            /*
            let mut hnsw: HnswIndex<OpenAIComparator, = Hnsw::new(OpenAI);
            let store = VectorStore::new(dirpath, size);
            let resolved_domain = store.get_domain(&domain)?;

            let f = File::options().read(true).open(path)?;

            let lines = io::BufReader::new(f).lines();
            let opstream = &lines
                .map(|l| {
                    let ro: io::Result<Operation> = serde_json::from_str(&l.unwrap())
                        .map_err(|e| std::io::Error::new(ErrorKind::Other, e));
                    ro
                })
                .chunks(100);

            let key = key_or_env(key);
            for structs in opstream {
                let structs: Vec<_> = structs.collect();
                let new_ops =
                    operations_to_point_operations(&resolved_domain, &store, structs, &key)
                        .await?
                        .0;
                hnsw = start_indexing_from_operations(hnsw, new_ops).unwrap();
            }
            let index_id = create_index_name(&domain, &commit);
            let filename = index_serialization_path(dirpath, &index_id);
            serialize_index(filename, hnsw.clone()).unwrap();
            */
        }
        Commands::Load2 {
=======
>>>>>>> a332ade4
            key,
            domain,
            directory,
            input,
            size,
            commit,
            model,
            build_index,
            quantize_hnsw,
        } => {
            eprintln!("starting load");
            let key = key_or_env(key);
            index_from_operations_file(
                &key,
                model,
                input,
                directory,
                &domain,
                &commit,
                size,
                build_index.unwrap_or(true),
                quantize_hnsw,
            )
            .await
            .unwrap()
        }
        Commands::TestRecall {
            domain,
            directory,
            size,
            commit,
            recall_proportion,
        } => {
            eprintln!("Testing recall");
            let dirpath = Path::new(&directory);
            let hnsw_index_path = dbg!(format!(
                "{}/{}.hnsw",
                directory,
                create_index_name(&domain, &commit)
            ));
            let store = VectorStore::new(dirpath, size);
            let hnsw = HnswConfiguration::deserialize(hnsw_index_path, Arc::new(store)).unwrap();
            let recall = hnsw.stochastic_recall(recall_proportion);
            eprintln!("Recall: {recall}");
        }
        Commands::Duplicates {
            commit,
            domain,
            size,
            take,
            directory,
            threshold,
        } => {
            let dirpath = Path::new(&directory);
            let hnsw_index_path = dbg!(format!(
                "{}/{}.hnsw",
                directory,
                create_index_name(&domain, &commit)
            ));
            let store = VectorStore::new(dirpath, size);
            let hnsw = HnswConfiguration::deserialize(hnsw_index_path, Arc::new(store)).unwrap();

            let initial_search_depth = 3 * hnsw.zero_neighborhood_size();
            let elts = if let Some(take) = take {
                Either::Left(
                    hnsw.threshold_nn(threshold, 2, initial_search_depth)
                        .take_any(take),
                )
            } else {
                Either::Right(hnsw.threshold_nn(threshold, 2, initial_search_depth))
            };
            let stdout = std::io::stdout();
            elts.for_each(|(v, results)| {
                let mut cluster = Vec::new();
                for result in results.iter() {
                    let distance = result.1;
                    if distance < threshold {
                        cluster.push((result.0 .0, distance))
                    }
                }
                let cluster = serde_json::to_string(&cluster).unwrap();
                let mut lock = stdout.lock();
                writeln!(lock, "[{}, {}]", v.0, cluster).unwrap();
            });
        }
        Commands::ImproveIndex {
            commit,
            domain,
            directory,
            size,
            improve_neighbors,
<<<<<<< HEAD
            promote: _promote,
=======
            promote: _,
>>>>>>> a332ade4
            proportion,
        } => {
            let dirpath = Path::new(&directory);
            let hnsw_index_path = dbg!(format!(
                "{}/{}.hnsw",
                directory,
                create_index_name(&domain, &commit)
            ));
            let store = VectorStore::new(dirpath, size);

            if let Some(threshold) = improve_neighbors {
                let mut hnsw: HnswConfiguration =
                    HnswConfiguration::deserialize(&hnsw_index_path, Arc::new(store)).unwrap();

                hnsw.improve_neighbors(threshold, proportion);

                // TODO should write to staging first
                hnsw.serialize(hnsw_index_path)?;
            } else {
                todo!();
            }
        }
        Commands::ScanNeighbors {
            commit,
            domain,
            sequence_domain,
            directory,
            size,
            threshold,
        } => {
            let dirpath = Path::new(&directory);
            let hnsw_index_path = dbg!(format!(
                "{}/{}.hnsw",
                directory,
                create_index_name(&domain, &commit)
            ));
            let store = VectorStore::new(dirpath, size);
            let hnsw = HnswConfiguration::deserialize(&hnsw_index_path, Arc::new(store)).unwrap();

            let mut sequence_path = PathBuf::from(directory);
            sequence_path.push(format!("{sequence_domain}.vecs"));
            let mut embedding = [0; EMBEDDING_BYTE_LENGTH];
            let mut sequence_file = File::open(sequence_path).unwrap();
            let mut sequence_index = 0; // todo file offsetting etc
            let output = std::io::stdout();
            loop {
                match sequence_file.read_exact(&mut embedding) {
                    Ok(()) => {
                        let converted_embedding: &[f32; EMBEDDING_LENGTH] =
                            unsafe { std::mem::transmute(&embedding) };
                        let search_result: Vec<_> = hnsw
                            .search(AbstractVector::Unstored(converted_embedding), 300, 1)
                            .into_iter()
                            .filter(|r| r.1 < threshold)
                            .map(|r| (r.0 .0, r.1))
                            .collect();
                        let result_tuple = (sequence_index, search_result);
                        {
                            let mut lock = output.lock();
                            serde_json::to_writer(&mut lock, &result_tuple).unwrap();
                            writeln!(&mut lock).unwrap();
                        }

                        // do index lookup stuff
                        sequence_index += 1;
                    }
                    Err(e) if e.kind() == io::ErrorKind::UnexpectedEof => {
                        break;
                    }
                    Err(e) => {
                        panic!("error occured while processing sequence vector file: {}", e);
                    }
                }
            }
        }
        Commands::TestQuantization {
            commit,
            domain,
            directory,
            size,
        } => {
            let dirpath = Path::new(&directory);
            let hnsw_index_path = dbg!(format!(
                "{}/{}.hnsw",
                directory,
                create_index_name(&domain, &commit)
            ));
            let store = VectorStore::new(dirpath, size);
            let hnsw = HnswConfiguration::deserialize(hnsw_index_path, Arc::new(store)).unwrap();
            if let HnswConfiguration::QuantizedOpenAi(_, hnsw) = hnsw {
                let c = hnsw.quantized_comparator();
                let quantized_vecs = c.data.read().unwrap();
                let mut cursor: &[Quantized32Embedding] = &quantized_vecs;
                let quantizer = hnsw.quantizer();
                // sample_avg = sum(errors)/|errors|
                // sample_var = sum((error - sample_avg)^2)/|errors|

                let fc = hnsw.full_comparator();

                let errors = vec![0.0_f32; hnsw.vector_count()];

                let mut offset = 0;
                for chunk in fc.vector_chunks() {
                    let len = chunk.len();
                    let quantized_chunk = &cursor[..len];
                    cursor = &cursor[len..];

                    chunk
                        .into_par_iter()
                        .zip(quantized_chunk.into_par_iter())
                        .map(|(full_vec, quantized_vec)| {
                            let reconstructed = quantizer.reconstruct(quantized_vec);

                            fc.compare_raw(&full_vec, &reconstructed)
                        })
                        .enumerate()
                        .for_each(|(ix, distance)| unsafe {
                            let ptr = errors.as_ptr().add(offset + ix) as *mut f32;
                            *ptr = distance;
                        });

                    offset += len;
                }

                let sample_avg: f32 = errors.iter().sum::<f32>() / errors.len() as f32;
                let sample_var = errors
                    .iter()
                    .map(|e| (e - sample_avg))
                    .map(|x| x * x)
                    .sum::<f32>()
                    / (errors.len() - 1) as f32;
                let sample_deviation = sample_var.sqrt();

                eprintln!("sample avg: {sample_avg}\nsample var: {sample_var}\nsample deviation: {sample_deviation}");
            } else if let HnswConfiguration::SmallQuantizedOpenAi(_, hnsw) = hnsw {
                let c = hnsw.quantized_comparator();
                let quantized_vecs = c.data.read().unwrap();
                let mut cursor: &[Quantized16Embedding] = &quantized_vecs;
                let quantizer = hnsw.quantizer();
                // sample_avg = sum(errors)/|errors|
                // sample_var = sum((error - sample_avg)^2)/|errors|

                let fc = hnsw.full_comparator();

                let errors = vec![0.0_f32; hnsw.vector_count()];

                let mut offset = 0;
                for chunk in fc.vector_chunks() {
                    if offset == 0 {
                        // first iteration let's print some extra things
                        let first_vec = &chunk[0];
                        let first_quantized_vec = &cursor[0];
                        let first_reconstructed_vec = quantizer.reconstruct(first_quantized_vec);
                        for (f1, f2) in first_vec.iter().zip(first_reconstructed_vec.iter()) {
                            let distance = (f1 - f2).abs();
                            eprintln!(" {f1} {f2} ({distance})");
                        }
                    }
                    let len = chunk.len();
                    let quantized_chunk = &cursor[..len];
                    cursor = &cursor[len..];

                    chunk
                        .into_par_iter()
                        .zip(quantized_chunk.into_par_iter())
                        .map(|(full_vec, quantized_vec)| {
                            let reconstructed = quantizer.reconstruct(quantized_vec);

                            fc.compare_raw(&full_vec, &reconstructed)
                        })
                        .enumerate()
                        .for_each(|(ix, distance)| unsafe {
                            let ptr = errors.as_ptr().add(offset + ix) as *mut f32;
                            *ptr = distance;
                        });

                    offset += len;
                }

                let sample_avg: f32 = errors.iter().sum::<f32>() / errors.len() as f32;
                let sample_var = errors
                    .iter()
                    .map(|e| (e - sample_avg))
                    .map(|x| x * x)
                    .sum::<f32>()
                    / errors.len() as f32;
                let sample_deviation = sample_var.sqrt();

                eprintln!("sample avg: {sample_avg}\nsample var: {sample_var}\nsample deviation: {sample_deviation}");
            } else {
                panic!("not a pq hnsw index");
            }
        }
        Commands::SearchServer {
            port,
            operations_file,
            directory,
            commit,
            domain,
            size,
            key,
        } => {
            let key = key_or_env(key);
            search_server::serve(
                port,
                &operations_file,
                &directory,
                &commit,
                &domain,
                size,
                &key,
            )
            .await
            .unwrap()
        }
    }

    Ok(())
}<|MERGE_RESOLUTION|>--- conflicted
+++ resolved
@@ -1,9 +1,5 @@
 #![feature(portable_simd)]
 
-<<<<<<< HEAD
-use std::collections::HashSet;
-=======
->>>>>>> a332ade4
 use std::io::Read;
 use std::io::Write;
 use std::path::Path;
@@ -26,26 +22,15 @@
 use clap::{Parser, Subcommand, ValueEnum};
 use configuration::HnswConfiguration;
 //use hnsw::Hnsw;
-<<<<<<< HEAD
-use openai::Model;
-use parallel_hnsw::{AbstractVector, NodeDistance, NodeId, VectorId};
-use rand::*;
-use std::fs::File;
-use std::io;
-=======
-use indexer::OpenAI;
-use indexer::Point;
 use openai::Model;
 use parallel_hnsw::pq::Quantizer;
 use parallel_hnsw::pq::VectorSelector;
 use parallel_hnsw::AbstractVector;
 use parallel_hnsw::Comparator;
 use parallel_hnsw::Serializable;
-use space::Metric;
 use std::fs::File;
-use std::io::{self};
+use std::io;
 use vecmath::Quantized32Embedding;
->>>>>>> a332ade4
 use vecmath::EMBEDDING_BYTE_LENGTH;
 use vecmath::EMBEDDING_LENGTH;
 
@@ -342,45 +327,6 @@
             eprintln!("{}", distance);
         }
         Commands::Load {
-<<<<<<< HEAD
-            directory, input, ..
-        } => {
-            let _path = Path::new(&input);
-            let _dirpath = Path::new(&directory);
-            panic!("yikes!");
-            /*
-            let mut hnsw: HnswIndex<OpenAIComparator, = Hnsw::new(OpenAI);
-            let store = VectorStore::new(dirpath, size);
-            let resolved_domain = store.get_domain(&domain)?;
-
-            let f = File::options().read(true).open(path)?;
-
-            let lines = io::BufReader::new(f).lines();
-            let opstream = &lines
-                .map(|l| {
-                    let ro: io::Result<Operation> = serde_json::from_str(&l.unwrap())
-                        .map_err(|e| std::io::Error::new(ErrorKind::Other, e));
-                    ro
-                })
-                .chunks(100);
-
-            let key = key_or_env(key);
-            for structs in opstream {
-                let structs: Vec<_> = structs.collect();
-                let new_ops =
-                    operations_to_point_operations(&resolved_domain, &store, structs, &key)
-                        .await?
-                        .0;
-                hnsw = start_indexing_from_operations(hnsw, new_ops).unwrap();
-            }
-            let index_id = create_index_name(&domain, &commit);
-            let filename = index_serialization_path(dirpath, &index_id);
-            serialize_index(filename, hnsw.clone()).unwrap();
-            */
-        }
-        Commands::Load2 {
-=======
->>>>>>> a332ade4
             key,
             domain,
             directory,
@@ -472,11 +418,7 @@
             directory,
             size,
             improve_neighbors,
-<<<<<<< HEAD
             promote: _promote,
-=======
-            promote: _,
->>>>>>> a332ade4
             proportion,
         } => {
             let dirpath = Path::new(&directory);
